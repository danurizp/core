--- conflicted
+++ resolved
@@ -42,18 +42,6 @@
 	 * - versioned
 	 */
 	public static function getFileInfo($path) {
-<<<<<<< HEAD
-		if (($path == '/Shared' || substr($path, 0, 8) == '/Shared/') && OC_App::isEnabled('files_sharing')) {
-			if ($path == '/Shared') {
-				list($info) = OCP\Share::getItemsSharedWith('file', OC_Share_Backend_File::FORMAT_FILE_APP_ROOT);
-			}else{
-				$info['size'] = OC_Filesystem::filesize($path);
-				$info['mtime'] = OC_Filesystem::filemtime($path);
-				$info['ctime'] = OC_Filesystem::filectime($path);
-				$info['mimetype'] = OC_Filesystem::getMimeType($path);
-				$info['encrypted'] = false;
-				$info['versioned'] = false;
-=======
 		$path = OC_Filesystem::normalizePath($path);
 		if (($path == '/Shared' || substr($path, 0, 8) == '/Shared/') && OC_App::isEnabled('files_sharing')) {
 			if ($path == '/Shared') {
@@ -68,7 +56,6 @@
 					$info['encrypted'] = false;
 					$info['versioned'] = false;
 				}
->>>>>>> d1c0f2a7
 			}
 		} else {
 			$info = OC_FileCache::get($path);
@@ -104,18 +91,6 @@
 			foreach ($files as &$file) {
 				$file['directory'] = $directory;
 				$file['type'] = ($file['mimetype'] == 'httpd/unix-directory') ? 'dir' : 'file';
-<<<<<<< HEAD
-				$permissions = OCP\Share::PERMISSION_READ;
-				// NOTE: Remove check when new encryption is merged
-				if (!$file['encrypted']) {
-					$permissions |= OCP\Share::PERMISSION_SHARE;
-				}
-				if ($file['type'] == 'dir' && $file['writable']) {
-					$permissions |= OCP\Share::PERMISSION_CREATE;
-				}
-				if ($file['writable']) {
-					$permissions |= OCP\Share::PERMISSION_UPDATE | OCP\Share::PERMISSION_DELETE;
-=======
 				$permissions = OCP\PERMISSION_READ;
 				// NOTE: Remove check when new encryption is merged
 				if (!$file['encrypted']) {
@@ -126,7 +101,6 @@
 				}
 				if ($file['writable']) {
 					$permissions |= OCP\PERMISSION_UPDATE | OCP\PERMISSION_DELETE;
->>>>>>> d1c0f2a7
 				}
 				$file['permissions'] = $permissions;
 			}
@@ -165,27 +139,26 @@
 	* @param file $file ; seperated list of files to download
 	* @param boolean $only_header ; boolean to only send header of the request
 	*/
-<<<<<<< HEAD
-	public static function get($dir,$files, $only_header = false) {
-		if(strpos($files,';')) {
-			$files=explode(';',$files);
-		}
-
-		if(is_array($files)) {
-			self::validateZipDownload($dir,$files);
-=======
 	public static function get($dir, $files, $only_header = false) {
+		$xsendfile = false;
+		if (isset($_SERVER['MOD_X_SENDFILE_ENABLED']) || 
+			isset($_SERVER['MOD_X_ACCEL_REDIRECT_ENABLED'])) {
+			$xsendfile = true;
+		}
 		if(strpos($files, ';')) {
 			$files=explode(';', $files);
 		}
 
 		if(is_array($files)) {
 			self::validateZipDownload($dir, $files);
->>>>>>> d1c0f2a7
 			$executionTime = intval(ini_get('max_execution_time'));
 			set_time_limit(0);
 			$zip = new ZipArchive();
-			$filename = OC_Helper::tmpFile('.zip');
+			if ($xsendfile) {
+				$filename = OC_Helper::tmpFileNoClean('.zip');
+			}else{
+				$filename = OC_Helper::tmpFile('.zip');
+			}
 			if ($zip->open($filename, ZIPARCHIVE::CREATE | ZIPARCHIVE::OVERWRITE)!==true) {
 				exit("cannot open <$filename>\n");
 			}
@@ -194,29 +167,23 @@
 				if(OC_Filesystem::is_file($file)) {
 					$tmpFile=OC_Filesystem::toTmpFile($file);
 					self::$tmpFiles[]=$tmpFile;
-<<<<<<< HEAD
-					$zip->addFile($tmpFile,basename($file));
-				}elseif(OC_Filesystem::is_dir($file)) {
-					self::zipAddDir($file,$zip);
-=======
 					$zip->addFile($tmpFile, basename($file));
 				}elseif(OC_Filesystem::is_dir($file)) {
 					self::zipAddDir($file, $zip);
->>>>>>> d1c0f2a7
 				}
 			}
 			$zip->close();
 			set_time_limit($executionTime);
 		}elseif(OC_Filesystem::is_dir($dir.'/'.$files)) {
-<<<<<<< HEAD
-			self::validateZipDownload($dir,$files);
-=======
 			self::validateZipDownload($dir, $files);
->>>>>>> d1c0f2a7
 			$executionTime = intval(ini_get('max_execution_time'));
 			set_time_limit(0);
 			$zip = new ZipArchive();
-			$filename = OC_Helper::tmpFile('.zip');
+			if ($xsendfile) {
+				$filename = OC_Helper::tmpFileNoClean('.zip');
+			}else{
+				$filename = OC_Helper::tmpFile('.zip');
+			}
 			if ($zip->open($filename, ZIPARCHIVE::CREATE | ZIPARCHIVE::OVERWRITE)!==true) {
 				exit("cannot open <$filename>\n");
 			}
@@ -228,7 +195,7 @@
 			$zip=false;
 			$filename=$dir.'/'.$files;
 		}
-		@ob_end_clean();
+		OC_Util::obEnd();
 		if($zip or OC_Filesystem::is_readable($filename)) {
 			header('Content-Disposition: attachment; filename="'.basename($filename).'"');
 			header('Content-Transfer-Encoding: binary');
@@ -237,8 +204,13 @@
 				ini_set('zlib.output_compression', 'off');
 				header('Content-Type: application/zip');
 				header('Content-Length: ' . filesize($filename));
+				self::addSendfileHeader($filename);
 			}else{
 				header('Content-Type: '.OC_Filesystem::getMimeType($filename));
+				$storage = OC_Filesystem::getStorage($filename);
+				if ($storage instanceof OC_Filestorage_Local) {
+					self::addSendfileHeader(OC_Filesystem::getLocalFile($filename));
+				}
 			}
 		}elseif($zip or !OC_Filesystem::file_exists($filename)) {
 			header("HTTP/1.0 404 Not Found");
@@ -255,11 +227,7 @@
 			return ;
 		}
 		if($zip) {
-<<<<<<< HEAD
-			$handle=fopen($filename,'r');
-=======
 			$handle=fopen($filename, 'r');
->>>>>>> d1c0f2a7
 			if ($handle) {
 				$chunkSize = 8*1024;// 1 MB chunks
 				while (!feof($handle)) {
@@ -267,7 +235,9 @@
 					flush();
 				}
 			}
-			unlink($filename);
+			if (!$xsendfile) {
+				unlink($filename);
+			}
 		}else{
 			OC_Filesystem::readfile($filename);
 		}
@@ -278,30 +248,29 @@
 		}
 	}
 
-<<<<<<< HEAD
-	public static function zipAddDir($dir,$zip,$internalDir='') {
-=======
+	private static function addSendfileHeader($filename) {
+		if (isset($_SERVER['MOD_X_SENDFILE_ENABLED'])) {
+			header("X-Sendfile: " . $filename);
+		}
+		if (isset($_SERVER['MOD_X_ACCEL_REDIRECT_ENABLED'])) {
+			header("X-Accel-Redirect: " . $filename);
+		}
+	}
+
 	public static function zipAddDir($dir, $zip, $internalDir='') {
->>>>>>> d1c0f2a7
 		$dirname=basename($dir);
 		$zip->addEmptyDir($internalDir.$dirname);
 		$internalDir.=$dirname.='/';
-		$files=OC_Files::getdirectorycontent($dir);
+		$files=OC_Files::getDirectoryContent($dir);
 		foreach($files as $file) {
 			$filename=$file['name'];
 			$file=$dir.'/'.$filename;
 			if(OC_Filesystem::is_file($file)) {
 				$tmpFile=OC_Filesystem::toTmpFile($file);
 				OC_Files::$tmpFiles[]=$tmpFile;
-<<<<<<< HEAD
-				$zip->addFile($tmpFile,$internalDir.$filename);
-			}elseif(OC_Filesystem::is_dir($file)) {
-				self::zipAddDir($file,$zip,$internalDir);
-=======
 				$zip->addFile($tmpFile, $internalDir.$filename);
 			}elseif(OC_Filesystem::is_dir($file)) {
 				self::zipAddDir($file, $zip, $internalDir);
->>>>>>> d1c0f2a7
 			}
 		}
 	}
@@ -313,11 +282,7 @@
 	* @param dir  $targetDir
 	* @param file $target
 	*/
-<<<<<<< HEAD
-	public static function move($sourceDir,$source,$targetDir,$target) {
-=======
 	public static function move($sourceDir, $source, $targetDir, $target) {
->>>>>>> d1c0f2a7
 		if(OC_User::isLoggedIn() && ($sourceDir != '' || $source != 'Shared')) {
 			$targetFile=self::normalizePath($targetDir.'/'.$target);
 			$sourceFile=self::normalizePath($sourceDir.'/'.$source);
@@ -335,11 +300,7 @@
 	* @param dir  $targetDir
 	* @param file $target
 	*/
-<<<<<<< HEAD
-	public static function copy($sourceDir,$source,$targetDir,$target) {
-=======
 	public static function copy($sourceDir, $source, $targetDir, $target) {
->>>>>>> d1c0f2a7
 		if(OC_User::isLoggedIn()) {
 			$targetFile=$targetDir.'/'.$target;
 			$sourceFile=$sourceDir.'/'.$source;
@@ -354,11 +315,7 @@
 	* @param file $name
 	* @param type $type
 	*/
-<<<<<<< HEAD
-	public static function newFile($dir,$name,$type) {
-=======
 	public static function newFile($dir, $name, $type) {
->>>>>>> d1c0f2a7
 		if(OC_User::isLoggedIn()) {
 			$file=$dir.'/'.$name;
 			if($type=='dir') {
@@ -381,11 +338,7 @@
 	* @param dir  $dir
 	* @param file $name
 	*/
-<<<<<<< HEAD
-	public static function delete($dir,$file) {
-=======
 	public static function delete($dir, $file) {
->>>>>>> d1c0f2a7
 		if(OC_User::isLoggedIn() && ($dir!= '' || $file != 'Shared')) {
 			$file=$dir.'/'.$file;
 			return OC_Filesystem::unlink($file);
@@ -469,15 +422,9 @@
 	* @param  string  file
 	* @return string  guessed mime type
 	*/
-<<<<<<< HEAD
-	static function pull($source,$token,$dir,$file) {
-		$tmpfile=tempnam(get_temp_dir(),'remoteCloudFile');
-		$fp=fopen($tmpfile,'w+');
-=======
 	static function pull($source, $token, $dir, $file) {
 		$tmpfile=tempnam(get_temp_dir(), 'remoteCloudFile');
 		$fp=fopen($tmpfile, 'w+');
->>>>>>> d1c0f2a7
 		$url=$source.="/files/pull.php?token=$token";
 		$ch=curl_init();
 		curl_setopt($ch, CURLOPT_URL, $url);
@@ -488,11 +435,7 @@
 		$httpCode=$info['http_code'];
 		curl_close($ch);
 		if($httpCode==200 or $httpCode==0) {
-<<<<<<< HEAD
-			OC_Filesystem::fromTmpFile($tmpfile,$dir.'/'.$file);
-=======
 			OC_Filesystem::fromTmpFile($tmpfile, $dir.'/'.$file);
->>>>>>> d1c0f2a7
 			return true;
 		}else{
 			return false;
@@ -549,11 +492,7 @@
 		if(is_writable(OC::$SERVERROOT.'/.htaccess')) {
 			file_put_contents(OC::$SERVERROOT.'/.htaccess', $htaccess);
 			return OC_Helper::computerFileSize($size);
-<<<<<<< HEAD
-		} else { OC_Log::write('files','Can\'t write upload limit to '.OC::$SERVERROOT.'/.htaccess. Please check the file permissions',OC_Log::WARN); }
-=======
 		} else { OC_Log::write('files', 'Can\'t write upload limit to '.OC::$SERVERROOT.'/.htaccess. Please check the file permissions', OC_Log::WARN); }
->>>>>>> d1c0f2a7
 
 		return false;
 	}
@@ -574,11 +513,7 @@
 	}
 }
 
-<<<<<<< HEAD
-function fileCmp($a,$b) {
-=======
 function fileCmp($a, $b) {
->>>>>>> d1c0f2a7
 	if($a['type']=='dir' and $b['type']!='dir') {
 		return -1;
 	}elseif($a['type']!='dir' and $b['type']=='dir') {
