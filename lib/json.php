<?php
/**
 * Copyright (c) 2011 Bart Visscher <bartv@thisnet.nl>
 * This file is licensed under the Affero General Public License version 3 or
 * later.
 * See the COPYING-README file.
 */

class OC_JSON{
	static protected $send_content_type_header = false;
	/**
	 * set Content-Type header to jsonrequest
	 */
	public static function setContentTypeHeader($type='application/json') {
		if (!self::$send_content_type_header) {
			// We send json data
			header( 'Content-Type: '.$type );
			self::$send_content_type_header = true;
		}
	}

	/**
	* Check if the app is enabled, send json error msg if not
	*/
	public static function checkAppEnabled($app) {
		if( !OC_App::isEnabled($app)) {
			$l = OC_L10N::get('lib');
			self::error(array( 'data' => array( 'message' => $l->t('Application is not enabled') )));
			exit();
		}
	}

	/**
	* Check if the user is logged in, send json error msg if not
	*/
	public static function checkLoggedIn() {
		if( !OC_User::isLoggedIn()) {
			$l = OC_L10N::get('lib');
			self::error(array( 'data' => array( 'message' => $l->t('Authentication error') )));
			exit();
		}
	}

	/**
	 * @brief Check an ajax get/post call if the request token is valid.
	 * @return json Error msg if not valid.
	 */
	public static function callCheck() {
		if( !OC_Util::isCallRegistered()) {
			$l = OC_L10N::get('lib');
			self::error(array( 'data' => array( 'message' => $l->t('Token expired. Please reload page.') )));
			exit();
		}
	}

	/**
	* Check if the user is a admin, send json error msg if not
	*/
	public static function checkAdminUser() {
		self::checkLoggedIn();
		self::verifyUser();
		if( !OC_Group::inGroup( OC_User::getUser(), 'admin' )) {
			$l = OC_L10N::get('lib');
			self::error(array( 'data' => array( 'message' => $l->t('Authentication error') )));
			exit();
		}
	}

	/**
	* Check if the user is a subadmin, send json error msg if not
	*/
	public static function checkSubAdminUser() {
		self::checkLoggedIn();
		self::verifyUser();
<<<<<<< HEAD
		if(!OC_Group::inGroup(OC_User::getUser(),'admin') && !OC_SubAdmin::isSubAdmin(OC_User::getUser())) {
=======
		if(!OC_Group::inGroup(OC_User::getUser(), 'admin') && !OC_SubAdmin::isSubAdmin(OC_User::getUser())) {
>>>>>>> d1c0f2a7
			$l = OC_L10N::get('lib');
			self::error(array( 'data' => array( 'message' => $l->t('Authentication error') )));
			exit();
		}
	}

	/**
	* Check if the user verified the login with his password
	*/
	public static function verifyUser() {
<<<<<<< HEAD
		if(OC_Config::getValue('enhancedauth', true) === true) {
=======
		if(OC_Config::getValue('enhancedauth', false) === true) {
>>>>>>> d1c0f2a7
			if(!isset($_SESSION['verifiedLogin']) OR $_SESSION['verifiedLogin'] < time()) {
				$l = OC_L10N::get('lib');
				self::error(array( 'data' => array( 'message' => $l->t('Authentication error') )));
				exit();
			}
		}
	}
	
	/**
	* Send json error msg
	*/
	public static function error($data = array()) {
		$data['status'] = 'error';
		self::encodedPrint($data);
	}

	/**
	* Send json success msg
	*/
	public static function success($data = array()) {
		$data['status'] = 'success';
		self::encodedPrint($data);
	}

	/**
	 * Convert OC_L10N_String to string, for use in json encodings
	 */
	protected static function to_string(&$value) {
		if ($value instanceof OC_L10N_String) {
			$value = (string)$value;
		}
	}

	/**
	* Encode and print $data in json format
	*/
<<<<<<< HEAD
	public static function encodedPrint($data,$setContentType=true) {
=======
	public static function encodedPrint($data, $setContentType=true) {
>>>>>>> d1c0f2a7
		// Disable mimesniffing, don't move this to setContentTypeHeader!
		header( 'X-Content-Type-Options: nosniff' );
		if($setContentType) {
			self::setContentTypeHeader();
		}
		array_walk_recursive($data, array('OC_JSON', 'to_string'));
		echo json_encode($data);
	}
}<|MERGE_RESOLUTION|>--- conflicted
+++ resolved
@@ -72,11 +72,7 @@
 	public static function checkSubAdminUser() {
 		self::checkLoggedIn();
 		self::verifyUser();
-<<<<<<< HEAD
-		if(!OC_Group::inGroup(OC_User::getUser(),'admin') && !OC_SubAdmin::isSubAdmin(OC_User::getUser())) {
-=======
 		if(!OC_Group::inGroup(OC_User::getUser(), 'admin') && !OC_SubAdmin::isSubAdmin(OC_User::getUser())) {
->>>>>>> d1c0f2a7
 			$l = OC_L10N::get('lib');
 			self::error(array( 'data' => array( 'message' => $l->t('Authentication error') )));
 			exit();
@@ -87,11 +83,7 @@
 	* Check if the user verified the login with his password
 	*/
 	public static function verifyUser() {
-<<<<<<< HEAD
-		if(OC_Config::getValue('enhancedauth', true) === true) {
-=======
 		if(OC_Config::getValue('enhancedauth', false) === true) {
->>>>>>> d1c0f2a7
 			if(!isset($_SESSION['verifiedLogin']) OR $_SESSION['verifiedLogin'] < time()) {
 				$l = OC_L10N::get('lib');
 				self::error(array( 'data' => array( 'message' => $l->t('Authentication error') )));
@@ -128,11 +120,7 @@
 	/**
 	* Encode and print $data in json format
 	*/
-<<<<<<< HEAD
-	public static function encodedPrint($data,$setContentType=true) {
-=======
 	public static function encodedPrint($data, $setContentType=true) {
->>>>>>> d1c0f2a7
 		// Disable mimesniffing, don't move this to setContentTypeHeader!
 		header( 'X-Content-Type-Options: nosniff' );
 		if($setContentType) {
