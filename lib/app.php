--- conflicted
+++ resolved
@@ -58,13 +58,8 @@
 		$dir = opendir( "$SERVERROOT/apps" );
 		while( false !== ( $filename = readdir( $dir ))){
 			if( substr( $filename, 0, 1 ) != '.' ){
-<<<<<<< HEAD
-				if( file_exists( "$SERVERROOT/$filename/appinfo/app.php" )){
-					require( "$filename/appinfo/app.php" );
-=======
 				if( file_exists( "$SERVERROOT/apps/$filename/appinfo/app.php" )){
-					oc_require( "apps/$filename/appinfo/app.php" );
->>>>>>> 16e4a1dd
+					require( "apps/$filename/appinfo/app.php" );
 				}
 			}
 		}
