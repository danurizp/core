/* prevent ugly selection effect on accidental selection */
#header,
#navigation,
#expanddiv {
	-webkit-user-select: none;
	-moz-user-select: none;
	-ms-user-select: none;
}

/* removed until content-focusing issue is fixed */
#skip-to-content a {
	position: absolute;
	left: -10000px;
	top: auto;
	width: 1px;
	height: 1px;
	overflow: hidden;
}
#skip-to-content a:focus {
	left: 76px;
	top: -9px;
	color: #fff;
	width: auto;
	height: auto;
}



/* HEADERS ------------------------------------------------------------------ */

#body-user #header,
#body-settings #header,
#body-public #header {
	position: fixed;
	top: 0;
	left: 0;
	right: 0;
	z-index: 2000;
	height: 45px;
	line-height: 2.5em;
	background-color: #1d2d44;
	box-sizing: border-box;
}



/* LOGO and APP NAME -------------------------------------------------------- */

#owncloud {
	position: absolute;
	top: 0;
<<<<<<< HEAD
	left: -webkit-calc(50% - 75px); // @TODO: Remove if FF 14 support is dropped
	left:    -moz-calc(50% - 75px); // @TODO: Remove if FF 14 support is dropped
	left:         calc(50% - 75px);
=======
	left: calc(50% - 75px);
>>>>>>> 33c3275f
	padding: 5px;
	padding-bottom: 0;
	height: 45px; /* header height */
	box-sizing: border-box;
	opacity: 1;
}

@media only screen and (max-width: 767px) {
	#owncloud {
		display: none;
	}
}

#owncloud:focus {
	opacity: .75;
}
#owncloud:hover,
#owncloud:active {
	opacity: 1;
}

#header a,
#header a * {
	font-family: 'Open Sans', Frutiger, Calibri, 'Myriad Pro', Myriad, sans-serif;
	text-decoration: none;
}

#header .logo {
	background-image: url('../img/logo-icon.svg');
	background-repeat: no-repeat;
	background-size: 175px;
	background-position: center 30px;
	width: 252px;
	height: 120px;
	margin: 0 auto;
}

#header .logo-icon {
	/* display logo so appname can be shown next to it */
	display: inline-block;
	background-image: url(../img/logo-icon.svg);
	background-repeat: no-repeat;
	background-size: 61px 34px;
	width: 84px;
	height: 34px;
	color: #fff;
	margin: 0;
	padding: 0;
	padding-left: 66px;
	font-size: 16px;
	font-weight: 300;
	line-height: inherit;
}

#header .header-appname-container {
<<<<<<< HEAD
	display: -webkit-box;  // @TODO: Remove if Chrome 18 support is dropped
	display: -webkit-flex; // @TODO: Remove if Chrome 18 support is dropped
	display: -moz-box;     // @TODO: Remove if FF 14 support is dropped
=======
>>>>>>> 33c3275f
	display: flex;
	position: absolute;
	left: 15px;
	height: 45px;
	align-items: center;
}

/* hover effect for app switcher label */

#header #owncloud,
#header .header-appname-container {
	opacity: .8;
	transition: opacity .25s;
}

#header #owncloud:hover,
#header .header-appname-container:hover {
	opacity: 1;
}

/* show appname next to logo */
.header-appname {
	color: #fff;
	font-size: 16px;
	font-weight: 300;
	margin: 0;
	padding: 0;
}

/* show burger indicator next to logo to make clear it is tappable */
#header .burger {
	display: inline-block;
	position: relative;
	min-width: inherit;
	width: 14px;
	height: 10px;

	margin: 0 15px 0 0;
	padding: 0;

	background: transparent;
	border: 0 none;
	border-top: 2px solid #fff;
	border-bottom: 2px solid #fff;
	border-radius: 0;
	text-indent: -9999px;
}

#header .burger:before {
	content: "";
	position: absolute;
	left: 0;
	right: 0;
	top: calc(50% - 1px);
	height: 2px;
	background-color: #fff;
}


/* do not show menu toggle on public share links as there is no menu */
#body-public #expand:after {
	display: none;
}


/* NAVIGATION --------------------------------------------------------------- */

#navigation {
	position: fixed;
	top: 45px;
	left: 10px;
	width: 265px;
	max-height: 85%;
	margin-top: 0;
	padding-bottom: 10px;
	background-color: rgba(0, 0, 0, .97);
	box-shadow: 0 1px 10px rgba(50, 50, 50, .7);
	border-radius: 3px;
	border-top-left-radius: 0;
	border-top-right-radius: 0;
	display: none;
	/*overflow-y: auto;
	overflow-x: hidden;*/
	z-index: 2000;
}
/* arrow look */
#navigation:after, #expanddiv:after {
	bottom: 100%;
	border: solid transparent;
	content: " ";
	height: 0;
	width: 0;
	position: absolute;
	pointer-events: none;
	border-color: rgba(0, 0, 0, 0);
	border-bottom-color: rgba(0, 0, 0, .97);
	border-width: 10px;
	margin-left: -10px;
}
/* position of dropdown arrow */
#navigation:after {
	left: 12px;
}
#expanddiv:after {
	right: 15px;
}

#navigation, #navigation * {
	box-sizing:border-box;
}
#navigation li {
	display: inline-block;
}
#navigation a {
	position: relative;
	width: 80px;
	height: 80px;
	display: inline-block;
	text-align: center;
	padding: 20px 0;
}
#navigation a span {
	display: inline-block;
	font-size: 13px;
	padding-bottom: 0;
	padding-left: 0;
	width: 80px;
	text-align: center;
	color: #fff;
	white-space:nowrap;
	overflow:hidden;
	text-overflow:ellipsis;
}
	/* icon opacity and hover effect */
	#navigation a img,
	#navigation a span {
		-ms-filter: "progid:DXImageTransform.Microsoft.Alpha(Opacity=70)";
		opacity: .7;
	}
	#navigation a:hover img,
	#navigation a:focus img,
	#navigation a:hover span,
	#navigation a:focus span,
	#navigation a.active img,
	#navigation a.active span {
		-ms-filter: "progid:DXImageTransform.Microsoft.Alpha(Opacity=100)";
		opacity: 1;
	}

#navigation .app-icon {
	margin: 0 auto;
	padding: 0;
	max-height: 32px;
	max-width: 32px;
}

/* Apps management */
#apps-management {
	-ms-filter: "progid:DXImageTransform.Microsoft.Alpha(Opacity=60)";
	opacity: .6;
	min-height: initial;
	height: initial;
	margin: 0;
}


/* loading feedback for apps */
#navigation .app-loading .icon-loading-dark {
	display: inline !important;
	position: absolute;
	top: 20px;
	left: 24px;
	width: 32px;
	height: 32px;
}
#navigation .app-loading .app-icon {
	-ms-filter: "progid:DXImageTransform.Microsoft.Alpha(Opacity=10)";
	opacity: .1;
}

#apps {
	max-height: calc(100vh - 100px);
	overflow:auto;
}


/* USER MENU -----------------------------------------------------------------*/

/* info part on the right, used e.g. for info on who shared something */
.header-right {
	position: absolute;
	right: 0;
	padding: 7px 5px;
	color: #fff;
	height: 100%;
	max-width: 80%;
	white-space: nowrap;
	box-sizing: border-box;
}

/* Profile picture in header */
#header .avatardiv {
	float: left;
	display: inline-block;
	margin-right: 8px;
	cursor: pointer;
	height: 32px;
	width: 32px;
}
#header .avatardiv img {
	opacity: 1;
	cursor: pointer;
}

#settings {
	float: right;
	cursor: pointer;
}

#settings .icon-loading-small-dark {
	display: inline-block;
	margin-bottom: -3px;
	margin-right: 6px;
	background-size: 16px 16px;
}

#expand {
	position: relative;
	display: block;
	padding: 7px 30px 6px 10px;
	cursor: pointer;
	color: #bbb;
	transition: color .25s;
}

#expand * {
	cursor: pointer;
}

#expand:after {
	position: absolute;
	content: "";
	width: 0;
	height: 0;
	border-style: solid;
	border-width: 4px 4px 0 4px;
	border-color: #bbb transparent transparent transparent;
	right: 17px;
	top: 22px;
	transition: border-color .25s;
}

#expand:hover,
#expand:focus,
#expand:active {
	color: #fff;
}

#expand:hover:after {
	border-color: #fff transparent transparent transparent;
}

#expand img {
	-ms-filter: "progid:DXImageTransform.Microsoft.Alpha(Opacity=70)";
	opacity: .7;
	margin-bottom: -2px;
}
#expand:hover img,
#expand:focus img,
#expand:active img {
	-ms-filter: "progid:DXImageTransform.Microsoft.Alpha(Opacity=100)";
	opacity: 1;
}
#expanddiv {
	position: absolute;
	right: 10px;
	top: 45px;
	z-index: 2000;
	display: none;
	background-color: rgba(0, 0, 0, .97);
	box-shadow: 0 1px 10px rgba(50, 50, 50, .7);
	border-radius: 3px;
	border-top-left-radius: 0;
	border-top-right-radius: 0;
	box-sizing: border-box;
}
	#expanddiv a {
		display: block;
		height: 40px;
		color: #fff;
		padding: 4px 12px 0;
		-ms-filter: "progid:DXImageTransform.Microsoft.Alpha(Opacity=70)";
		opacity: .7;
		box-sizing: border-box;
	}
	#expanddiv a img {
		margin-bottom: -3px;
		margin-right: 6px;
	}
	#expanddiv a:hover,
	#expanddiv a:focus,
	#expanddiv a:active,
	#expanddiv a.active {
		-ms-filter: "progid:DXImageTransform.Microsoft.Alpha(Opacity=100)";
		opacity: 1;
	}

/* do not show display name when profile picture is present */
#header .avatardiv.avatardiv-shown + #expandDisplayName {
	display: none;
}
#header #expand {
	display: block;
}<|MERGE_RESOLUTION|>--- conflicted
+++ resolved
@@ -49,13 +49,9 @@
 #owncloud {
 	position: absolute;
 	top: 0;
-<<<<<<< HEAD
 	left: -webkit-calc(50% - 75px); // @TODO: Remove if FF 14 support is dropped
 	left:    -moz-calc(50% - 75px); // @TODO: Remove if FF 14 support is dropped
 	left:         calc(50% - 75px);
-=======
-	left: calc(50% - 75px);
->>>>>>> 33c3275f
 	padding: 5px;
 	padding-bottom: 0;
 	height: 45px; /* header height */
@@ -111,13 +107,7 @@
 }
 
 #header .header-appname-container {
-<<<<<<< HEAD
-	display: -webkit-box;  // @TODO: Remove if Chrome 18 support is dropped
-	display: -webkit-flex; // @TODO: Remove if Chrome 18 support is dropped
-	display: -moz-box;     // @TODO: Remove if FF 14 support is dropped
-=======
->>>>>>> 33c3275f
-	display: flex;
+	display: inline-block;
 	position: absolute;
 	left: 15px;
 	height: 45px;
