--- conflicted
+++ resolved
@@ -39,13 +39,8 @@
 	 * @return string
 	 */
 	private function getContainerName($path) {
-<<<<<<< HEAD
-		$path=trim(trim($this->root,'/')."/".$path,'/.');
-		return str_replace('/','\\',$path);
-=======
 		$path=trim(trim($this->root, '/')."/".$path, '/.');
 		return str_replace('/', '\\', $path);
->>>>>>> d1c0f2a7
 	}
 
 	/**
@@ -54,17 +49,17 @@
 	 * @return CF_Container
 	 */
 	private function getContainer($path) {
-		if($path=='' or $path=='/') {
+		if ($path=='' or $path=='/') {
 			return $this->rootContainer;
 		}
-		if(isset($this->containers[$path])) {
+		if (isset($this->containers[$path])) {
 			return $this->containers[$path];
 		}
-		try{
+		try {
 			$container=$this->conn->get_container($this->getContainerName($path));
 			$this->containers[$path]=$container;
 			return $container;
-		}catch(NoSuchContainerException $e) {
+		} catch(NoSuchContainerException $e) {
 			return null;
 		}
 	}
@@ -75,16 +70,16 @@
 	 * @return CF_Container
 	 */
 	private function createContainer($path) {
-		if($path=='' or $path=='/' or $path=='.') {
+		if ($path=='' or $path=='/' or $path=='.') {
 			return $this->conn->create_container($this->getContainerName($path));
 		}
 		$parent=dirname($path);
-		if($parent=='' or $parent=='/' or $parent=='.') {
+		if ($parent=='' or $parent=='/' or $parent=='.') {
 			$parentContainer=$this->rootContainer;
-		}else{
-			if(!$this->containerExists($parent)) {
+		} else {
+			if ( ! $this->containerExists($parent)) {
 				$parentContainer=$this->createContainer($parent);
-			}else{
+			} else {
 				$parentContainer=$this->getContainer($parent);
 			}
 		}
@@ -98,21 +93,21 @@
 	 * @return CF_Object
 	 */
 	private function getObject($path) {
-		if(isset($this->objects[$path])) {
+		if (isset($this->objects[$path])) {
 			return $this->objects[$path];
 		}
 		$container=$this->getContainer(dirname($path));
-		if(is_null($container)) {
+		if (is_null($container)) {
 			return null;
-		}else{
+		} else {
 			if ($path=="/" or $path=='') {
 				return null;
 			}
-			try{
+			try {
 				$obj=$container->get_object(basename($path));
 				$this->objects[$path]=$obj;
 				return $obj;
-			}catch(NoSuchObjectException $e) {
+			} catch(NoSuchObjectException $e) {
 				return null;
 			}
 		}
@@ -124,11 +119,11 @@
 	 * @return array
 	 */
 	private function getObjects($container) {
-		if(is_null($container)) {
+		if (is_null($container)) {
 			return array();
-		}else{
+		} else {
 			$files=$container->get_objects();
-			foreach($files as &$file) {
+			foreach ($files as &$file) {
 				$file=$file->name;
 			}
 			return $files;
@@ -142,7 +137,7 @@
 	 */
 	private function createObject($path) {
 		$container=$this->getContainer(dirname($path));
-		if(!is_null($container)) {
+		if ( ! is_null($container)) {
 			$container=$this->createContainer(dirname($path));
 		}
 		return $container->create_object(basename($path));
@@ -174,15 +169,15 @@
 	private function getSubContainers($container) {
 		$tmpFile=OCP\Files::tmpFile();
 		$obj=$this->getSubContainerFile($container);
-		try{
+		try {
 			$obj->save_to_filename($tmpFile);
-		}catch(Exception $e) {
+		} catch(Exception $e) {
 			return array();
 		}
 		$obj->save_to_filename($tmpFile);
 		$containers=file($tmpFile);
 		unlink($tmpFile);
-		foreach($containers as &$sub) {
+		foreach ($containers as &$sub) {
 			$sub=trim($sub);
 		}
 		return $containers;
@@ -194,34 +189,26 @@
 	 * @param string name
 	 * @return bool
 	 */
-<<<<<<< HEAD
-	private function addSubContainer($container,$name) {
-=======
 	private function addSubContainer($container, $name) {
->>>>>>> d1c0f2a7
-		if(!$name) {
+		if ( ! $name) {
 			return false;
 		}
 		$tmpFile=OCP\Files::tmpFile();
 		$obj=$this->getSubContainerFile($container);
-		try{
+		try {
 			$obj->save_to_filename($tmpFile);
 			$containers=file($tmpFile);
-			foreach($containers as &$sub) {
+			foreach ($containers as &$sub) {
 				$sub=trim($sub);
 			}
-<<<<<<< HEAD
-			if(array_search($name,$containers)!==false) {
-=======
-			if(array_search($name, $containers)!==false) {
->>>>>>> d1c0f2a7
+			if (array_search($name, $containers)!==false) {
 				unlink($tmpFile);
 				return false;
-			}else{
+			} else {
 				$fh=fopen($tmpFile, 'a');
 				fwrite($fh, $name."\n");
 			}
-		}catch(Exception $e) {
+		} catch(Exception $e) {
 			$containers=array();
 			file_put_contents($tmpFile, $name."\n");
 		}
@@ -237,34 +224,26 @@
 	 * @param string name
 	 * @return bool
 	 */
-<<<<<<< HEAD
-	private function removeSubContainer($container,$name) {
-=======
 	private function removeSubContainer($container, $name) {
->>>>>>> d1c0f2a7
-		if(!$name) {
+		if ( ! $name) {
 			return false;
 		}
 		$tmpFile=OCP\Files::tmpFile();
 		$obj=$this->getSubContainerFile($container);
-		try{
+		try {
 			$obj->save_to_filename($tmpFile);
 			$containers=file($tmpFile);
-		}catch(Exception $e) {
-			return false;
-		}
-		foreach($containers as &$sub) {
+		} catch (Exception $e) {
+			return false;
+		}
+		foreach ($containers as &$sub) {
 			$sub=trim($sub);
 		}
-<<<<<<< HEAD
-		$i=array_search($name,$containers);
-=======
 		$i=array_search($name, $containers);
->>>>>>> d1c0f2a7
-		if($i===false) {
+		if ($i===false) {
 			unlink($tmpFile);
 			return false;
-		}else{
+		} else {
 			unset($containers[$i]);
 			file_put_contents($tmpFile, implode("\n", $containers)."\n");
 		}
@@ -280,9 +259,9 @@
 	 * @return CF_Object
 	 */
 	private function getSubContainerFile($container) {
-		try{
+		try {
 			return $container->get_object(self::SUBCONTAINER_FILE);
-		}catch(NoSuchObjectException $e) {
+		} catch(NoSuchObjectException $e) {
 			return $container->create_object(self::SUBCONTAINER_FILE);
 		}
 	}
@@ -292,20 +271,16 @@
 		$this->host=$params['host'];
 		$this->user=$params['user'];
 		$this->root=isset($params['root'])?$params['root']:'/';
-<<<<<<< HEAD
-		$this->secure=isset($params['secure'])?(bool)$params['secure']:true;
-=======
-		if(isset($params['secure'])) {
-			if(is_string($params['secure'])) {
+		if (isset($params['secure'])) {
+			if (is_string($params['secure'])) {
 				$this->secure = ($params['secure'] === 'true');
-			}else{
+			} else {
 				$this->secure = (bool)$params['secure'];
 			}
-		}else{
+		} else {
 			$this->secure = false;
 		}
->>>>>>> d1c0f2a7
-		if(!$this->root || $this->root[0]!='/') {
+		if ( ! $this->root || $this->root[0]!='/') {
 			$this->root='/'.$this->root;
 		}
 		$this->auth = new CF_Authentication($this->user, $this->token, null, $this->host);
@@ -313,29 +288,29 @@
 
 		$this->conn = new CF_Connection($this->auth);
 
-		if(!$this->containerExists('/')) {
+		if ( ! $this->containerExists('/')) {
 			$this->rootContainer=$this->createContainer('/');
-		}else{
+		} else {
 			$this->rootContainer=$this->getContainer('/');
 		}
 	}
 
 
 	public function mkdir($path) {
-		if($this->containerExists($path)) {
-			return false;
-		}else{
+		if ($this->containerExists($path)) {
+			return false;
+		} else {
 			$this->createContainer($path);
 			return true;
 		}
 	}
 
 	public function rmdir($path) {
-		if(!$this->containerExists($path)) {
-			return false;
-		}else{
+		if ( ! $this->containerExists($path)) {
+			return false;
+		} else {
 			$this->emptyContainer($path);
-			if($path!='' and $path!='/') {
+			if ($path!='' and $path!='/') {
 				$parentContainer=$this->getContainer(dirname($path));
 				$this->removeSubContainer($parentContainer, basename($path));
 			}
@@ -348,12 +323,12 @@
 
 	private function emptyContainer($path) {
 		$container=$this->getContainer($path);
-		if(is_null($container)) {
+		if (is_null($container)) {
 			return;
 		}
 		$subContainers=$this->getSubContainers($container);
-		foreach($subContainers as $sub) {
-			if($sub) {
+		foreach ($subContainers as $sub) {
+			if ($sub) {
 				$this->emptyContainer($path.'/'.$sub);
 				$this->conn->delete_container($this->getContainerName($path.'/'.$sub));
 				unset($this->containers[$path.'/'.$sub]);
@@ -361,7 +336,7 @@
 		}
 
 		$objects=$this->getObjects($container);
-		foreach($objects as $object) {
+		foreach ($objects as $object) {
 			$container->delete_object($object);
 			unset($this->objects[$path.'/'.$object]);
 		}
@@ -370,12 +345,8 @@
 	public function opendir($path) {
 		$container=$this->getContainer($path);
 		$files=$this->getObjects($container);
-<<<<<<< HEAD
-		$i=array_search(self::SUBCONTAINER_FILE,$files);
-=======
 		$i=array_search(self::SUBCONTAINER_FILE, $files);
->>>>>>> d1c0f2a7
-		if($i!==false) {
+		if ($i!==false) {
 			unset($files[$i]);
 		}
 		$subContainers=$this->getSubContainers($container);
@@ -386,9 +357,9 @@
 	}
 
 	public function filetype($path) {
-		if($this->containerExists($path)) {
+		if ($this->containerExists($path)) {
 			return 'dir';
-		}else{
+		} else {
 			return 'file';
 		}
 	}
@@ -402,30 +373,26 @@
 	}
 
 	public function file_exists($path) {
-		if($this->is_dir($path)) {
+		if ($this->is_dir($path)) {
 			return true;
-		}else{
+		} else {
 			return $this->objectExists($path);
 		}
 	}
 
 	public function file_get_contents($path) {
 		$obj=$this->getObject($path);
-		if(is_null($obj)) {
+		if (is_null($obj)) {
 			return false;
 		}
 		return $obj->read();
 	}
 
-<<<<<<< HEAD
-	public function file_put_contents($path,$content) {
-=======
 	public function file_put_contents($path, $content) {
->>>>>>> d1c0f2a7
 		$obj=$this->getObject($path);
-		if(is_null($obj)) {
+		if (is_null($obj)) {
 			$container=$this->getContainer(dirname($path));
-			if(is_null($container)) {
+			if (is_null($container)) {
 				return false;
 			}
 			$obj=$container->create_object(basename($path));
@@ -435,23 +402,19 @@
 	}
 
 	public function unlink($path) {
-		if($this->containerExists($path)) {
+		if ($this->containerExists($path)) {
 			return $this->rmdir($path);
 		}
-		if($this->objectExists($path)) {
+		if ($this->objectExists($path)) {
 			$container=$this->getContainer(dirname($path));
 			$container->delete_object(basename($path));
 			unset($this->objects[$path]);
-		}else{
-			return false;
-		}
-	}
-
-<<<<<<< HEAD
-	public function fopen($path,$mode) {
-=======
+		} else {
+			return false;
+		}
+	}
+
 	public function fopen($path, $mode) {
->>>>>>> d1c0f2a7
 		switch($mode) {
 			case 'r':
 			case 'rb':
@@ -484,12 +447,8 @@
 	}
 
 	public function writeBack($tmpFile) {
-		if(isset(self::$tempFiles[$tmpFile])) {
-<<<<<<< HEAD
-			$this->fromTmpFile($tmpFile,self::$tempFiles[$tmpFile]);
-=======
+		if (isset(self::$tempFiles[$tmpFile])) {
 			$this->fromTmpFile($tmpFile, self::$tempFiles[$tmpFile]);
->>>>>>> d1c0f2a7
 			unlink($tmpFile);
 		}
 	}
@@ -498,16 +457,12 @@
 		return 1024*1024*1024*8;
 	}
 
-<<<<<<< HEAD
-	public function touch($path,$mtime=null) {
-=======
 	public function touch($path, $mtime=null) {
->>>>>>> d1c0f2a7
 		$obj=$this->getObject($path);
-		if(is_null($obj)) {
-			return false;
-		}
-		if(is_null($mtime)) {
+		if (is_null($obj)) {
+			return false;
+		}
+		if (is_null($mtime)) {
 			$mtime=time();
 		}
 
@@ -516,34 +471,23 @@
 		$obj->sync_metadata();
 	}
 
-<<<<<<< HEAD
-	public function rename($path1,$path2) {
-=======
 	public function rename($path1, $path2) {
->>>>>>> d1c0f2a7
 		$sourceContainer=$this->getContainer(dirname($path1));
 		$targetContainer=$this->getContainer(dirname($path2));
 		$result=$sourceContainer->move_object_to(basename($path1), $targetContainer, basename($path2));
 		unset($this->objects[$path1]);
-		if($result) {
+		if ($result) {
 			$targetObj=$this->getObject($path2);
 			$this->resetMTime($targetObj);
 		}
 		return $result;
 	}
 
-<<<<<<< HEAD
-	public function copy($path1,$path2) {
-		$sourceContainer=$this->getContainer(dirname($path1));
-		$targetContainer=$this->getContainer(dirname($path2));
-		$result=$sourceContainer->copy_object_to(basename($path1),$targetContainer,basename($path2));
-=======
 	public function copy($path1, $path2) {
 		$sourceContainer=$this->getContainer(dirname($path1));
 		$targetContainer=$this->getContainer(dirname($path2));
 		$result=$sourceContainer->copy_object_to(basename($path1), $targetContainer, basename($path2));
->>>>>>> d1c0f2a7
-		if($result) {
+		if ($result) {
 			$targetObj=$this->getObject($path2);
 			$this->resetMTime($targetObj);
 		}
@@ -552,7 +496,7 @@
 
 	public function stat($path) {
 		$container=$this->getContainer($path);
-		if (!is_null($container)) {
+		if ( ! is_null($container)) {
 			return array(
 				'mtime'=>-1,
 				'size'=>$container->bytes_used,
@@ -562,13 +506,13 @@
 
 		$obj=$this->getObject($path);
 
-		if(is_null($obj)) {
-			return false;
-		}
-
-		if(isset($obj->metadata['Mtime']) and $obj->metadata['Mtime']>-1) {
+		if (is_null($obj)) {
+			return false;
+		}
+
+		if (isset($obj->metadata['Mtime']) and $obj->metadata['Mtime']>-1) {
 			$mtime=$obj->metadata['Mtime'];
-		}else{
+		} else {
 			$mtime=strtotime($obj->last_modified);
 		}
 		return array(
@@ -580,22 +524,18 @@
 
 	private function getTmpFile($path) {
 		$obj=$this->getObject($path);
-		if(!is_null($obj)) {
+		if ( ! is_null($obj)) {
 			$tmpFile=OCP\Files::tmpFile();
 			$obj->save_to_filename($tmpFile);
 			return $tmpFile;
-		}else{
+		} else {
 			return OCP\Files::tmpFile();
 		}
 	}
 
-<<<<<<< HEAD
-	private function fromTmpFile($tmpFile,$path) {
-=======
 	private function fromTmpFile($tmpFile, $path) {
->>>>>>> d1c0f2a7
 		$obj=$this->getObject($path);
-		if(is_null($obj)) {
+		if (is_null($obj)) {
 			$obj=$this->createObject($path);
 		}
 		$obj->load_from_filename($tmpFile);
@@ -607,7 +547,7 @@
 	 * @param CF_Object obj
 	 */
 	private function resetMTime($obj) {
-		if(isset($obj->metadata['Mtime'])) {
+		if (isset($obj->metadata['Mtime'])) {
 			$obj->metadata['Mtime']=-1;
 			$obj->sync_metadata();
 		}
