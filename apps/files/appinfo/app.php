<?php
$l=OC_L10N::get('files');

OCP\App::registerAdmin('files', 'admin');

<<<<<<< HEAD
OCP\App::addNavigationEntry( array( "id" => "files_index", "order" => 0, "href" => OCP\Util::linkTo( "files", "index.php" ), "icon" => OCP\Util::imagePath( "core", "places/files.svg" ), "name" => $l->t("Files") ));
=======
OCP\App::addNavigationEntry( array( "id" => "files_index",
									"order" => 0,
									"href" => OCP\Util::linkTo( "files", "index.php" ),
									"icon" => OCP\Util::imagePath( "core", "places/home.svg" ),
									"name" => $l->t("Files") ));
>>>>>>> dd5e39ca

OC_Search::registerProvider('OC_Search_Provider_File');<|MERGE_RESOLUTION|>--- conflicted
+++ resolved
@@ -3,14 +3,10 @@
 
 OCP\App::registerAdmin('files', 'admin');
 
-<<<<<<< HEAD
-OCP\App::addNavigationEntry( array( "id" => "files_index", "order" => 0, "href" => OCP\Util::linkTo( "files", "index.php" ), "icon" => OCP\Util::imagePath( "core", "places/files.svg" ), "name" => $l->t("Files") ));
-=======
 OCP\App::addNavigationEntry( array( "id" => "files_index",
 									"order" => 0,
 									"href" => OCP\Util::linkTo( "files", "index.php" ),
-									"icon" => OCP\Util::imagePath( "core", "places/home.svg" ),
+									"icon" => OCP\Util::imagePath( "core", "places/files.svg" ),
 									"name" => $l->t("Files") ));
->>>>>>> dd5e39ca
 
 OC_Search::registerProvider('OC_Search_Provider_File');