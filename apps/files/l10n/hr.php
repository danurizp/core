<?php $TRANSLATIONS = array(
"There is no error, the file uploaded with success" => "Nema pogreške, datoteka je poslana uspješno.",
"The uploaded file exceeds the MAX_FILE_SIZE directive that was specified in the HTML form" => "Poslana datoteka prelazi veličinu prikazanu u MAX_FILE_SIZE direktivi u HTML formi",
"The uploaded file was only partially uploaded" => "Poslana datoteka je parcijalno poslana",
"No file was uploaded" => "Datoteka nije poslana",
"Missing a temporary folder" => "Nedostaje privremeni direktorij",
"Failed to write to disk" => "Neuspjelo pisanje na disk",
"Files" => "Datoteke",
<<<<<<< HEAD
"Delete" => "Briši",
=======
"Share" => "Podijeli",
"Delete" => "Obriši",
>>>>>>> 4ab36142
"Rename" => "Promjeni ime",
"Pending" => "U tijeku",
"replace" => "zamjeni",
"suggest name" => "predloži ime",
"cancel" => "odustani",
"undo" => "vrati",
"1 file uploading" => "1 datoteka se učitava",
"files uploading" => "datoteke se učitavaju",
"Unable to upload your file as it is a directory or has 0 bytes" => "Nemoguće poslati datoteku jer je prazna ili je direktorij",
"Upload cancelled." => "Slanje poništeno.",
"File upload is in progress. Leaving the page now will cancel the upload." => "Učitavanje datoteke. Napuštanjem stranice će prekinuti učitavanje.",
"Error" => "Greška",
"Name" => "Ime",
"Size" => "Veličina",
"Modified" => "Zadnja promjena",
"Upload" => "Učitaj",
"File handling" => "datoteka za rukovanje",
"Maximum upload size" => "Maksimalna veličina prijenosa",
"max. possible: " => "maksimalna moguća: ",
"Needed for multi-file and folder downloads." => "Potrebno za preuzimanje više datoteke i mape",
"Enable ZIP-download" => "Omogući ZIP-preuzimanje",
"0 is unlimited" => "0 je \"bez limita\"",
"Maximum input size for ZIP files" => "Maksimalna veličina za ZIP datoteke",
"Save" => "Snimi",
"New" => "novo",
"Text file" => "tekstualna datoteka",
"Folder" => "mapa",
"Cancel upload" => "Prekini upload",
"Nothing in here. Upload something!" => "Nema ničega u ovoj mapi. Pošalji nešto!",
"Download" => "Preuzimanje",
"Unshare" => "Makni djeljenje",
"Upload too large" => "Prijenos je preobiman",
"The files you are trying to upload exceed the maximum size for file uploads on this server." => "Datoteke koje pokušavate prenijeti prelaze maksimalnu veličinu za prijenos datoteka na ovom poslužitelju.",
"Files are being scanned, please wait." => "Datoteke se skeniraju, molimo pričekajte.",
"Current scanning" => "Trenutno skeniranje"
);<|MERGE_RESOLUTION|>--- conflicted
+++ resolved
@@ -6,12 +6,8 @@
 "Missing a temporary folder" => "Nedostaje privremeni direktorij",
 "Failed to write to disk" => "Neuspjelo pisanje na disk",
 "Files" => "Datoteke",
-<<<<<<< HEAD
-"Delete" => "Briši",
-=======
 "Share" => "Podijeli",
 "Delete" => "Obriši",
->>>>>>> 4ab36142
 "Rename" => "Promjeni ime",
 "Pending" => "U tijeku",
 "replace" => "zamjeni",
