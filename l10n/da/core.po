--- conflicted
+++ resolved
@@ -14,15 +14,9 @@
 msgstr ""
 "Project-Id-Version: ownCloud\n"
 "Report-Msgid-Bugs-To: http://bugs.owncloud.org/\n"
-<<<<<<< HEAD
-"POT-Creation-Date: 2012-10-16 02:04+0200\n"
-"PO-Revision-Date: 2012-10-16 00:05+0000\n"
-"Last-Translator: I Robot <thomas.mueller@tmit.eu>\n"
-=======
 "POT-Creation-Date: 2012-11-16 00:02+0100\n"
 "PO-Revision-Date: 2012-11-14 23:13+0000\n"
 "Last-Translator: I Robot <owncloud-bot@tmit.eu>\n"
->>>>>>> d1c0f2a7
 "Language-Team: Danish (http://www.transifex.com/projects/p/owncloud/language/da/)\n"
 "MIME-Version: 1.0\n"
 "Content-Type: text/plain; charset=UTF-8\n"
@@ -42,63 +36,6 @@
 msgid "This category already exists: "
 msgstr "Denne kategori eksisterer allerede: "
 
-<<<<<<< HEAD
-#: js/js.js:238 templates/layout.user.php:49 templates/layout.user.php:50
-msgid "Settings"
-msgstr "Indstillinger"
-
-#: js/js.js:670
-msgid "January"
-msgstr "Januar"
-
-#: js/js.js:670
-msgid "February"
-msgstr "Februar"
-
-#: js/js.js:670
-msgid "March"
-msgstr "Marts"
-
-#: js/js.js:670
-msgid "April"
-msgstr "April"
-
-#: js/js.js:670
-msgid "May"
-msgstr "Maj"
-
-#: js/js.js:670
-msgid "June"
-msgstr "Juni"
-
-#: js/js.js:671
-msgid "July"
-msgstr "Juli"
-
-#: js/js.js:671
-msgid "August"
-msgstr "August"
-
-#: js/js.js:671
-msgid "September"
-msgstr "September"
-
-#: js/js.js:671
-msgid "October"
-msgstr "Oktober"
-
-#: js/js.js:671
-msgid "November"
-msgstr "November"
-
-#: js/js.js:671
-msgid "December"
-msgstr "December"
-
-#: js/oc-dialogs.js:123
-msgid "Choose"
-msgstr "Vælg"
-=======
 #: ajax/vcategories/addToFavorites.php:26 ajax/vcategories/delete.php:27
 #: ajax/vcategories/favorites.php:24
 #: ajax/vcategories/removeFromFavorites.php:26
@@ -168,7 +105,6 @@
 #: js/js.js:697
 msgid "{months} months ago"
 msgstr ""
->>>>>>> d1c0f2a7
 
 #: js/js.js:698
 msgid "months ago"
@@ -202,54 +138,6 @@
 msgid "Ok"
 msgstr "OK"
 
-<<<<<<< HEAD
-#: js/oc-vcategories.js:68
-msgid "No categories selected for deletion."
-msgstr "Ingen kategorier valgt"
-
-#: js/oc-vcategories.js:68 js/share.js:114 js/share.js:121 js/share.js:497
-#: js/share.js:509
-msgid "Error"
-msgstr "Fejl"
-
-#: js/share.js:103
-msgid "Error while sharing"
-msgstr "Fejl under deling"
-
-#: js/share.js:114
-msgid "Error while unsharing"
-msgstr "Fejl under annullering af deling"
-
-#: js/share.js:121
-msgid "Error while changing permissions"
-msgstr "Fejl under justering af rettigheder"
-
-#: js/share.js:130
-msgid "Shared with you and the group"
-msgstr "Delt med dig og gruppen"
-
-#: js/share.js:130
-msgid "by"
-msgstr "af"
-
-#: js/share.js:132
-msgid "Shared with you by"
-msgstr "Delt med dig af"
-
-#: js/share.js:137
-msgid "Share with"
-msgstr "Del med"
-
-#: js/share.js:142
-msgid "Share with link"
-msgstr "Del med link"
-
-#: js/share.js:143
-msgid "Password protect"
-msgstr "Beskyt med adgangskode"
-
-#: js/share.js:147 templates/installation.php:42 templates/login.php:24
-=======
 #: js/oc-vcategories.js:5 js/oc-vcategories.js:85 js/oc-vcategories.js:102
 #: js/oc-vcategories.js:117 js/oc-vcategories.js:132 js/oc-vcategories.js:162
 msgid "The object type is not specified."
@@ -302,82 +190,10 @@
 msgstr "Beskyt med adgangskode"
 
 #: js/share.js:168 templates/installation.php:42 templates/login.php:24
->>>>>>> d1c0f2a7
 #: templates/verify.php:13
 msgid "Password"
 msgstr "Kodeord"
 
-<<<<<<< HEAD
-#: js/share.js:152
-msgid "Set expiration date"
-msgstr "Vælg udløbsdato"
-
-#: js/share.js:153
-msgid "Expiration date"
-msgstr "Udløbsdato"
-
-#: js/share.js:185
-msgid "Share via email:"
-msgstr "Del via email:"
-
-#: js/share.js:187
-msgid "No people found"
-msgstr "Ingen personer fundet"
-
-#: js/share.js:214
-msgid "Resharing is not allowed"
-msgstr "Videredeling ikke tilladt"
-
-#: js/share.js:250
-msgid "Shared in"
-msgstr "Delt i"
-
-#: js/share.js:250
-msgid "with"
-msgstr "med"
-
-#: js/share.js:271
-msgid "Unshare"
-msgstr "Fjern deling"
-
-#: js/share.js:283
-msgid "can edit"
-msgstr "kan redigere"
-
-#: js/share.js:285
-msgid "access control"
-msgstr "Adgangskontrol"
-
-#: js/share.js:288
-msgid "create"
-msgstr "opret"
-
-#: js/share.js:291
-msgid "update"
-msgstr "opdater"
-
-#: js/share.js:294
-msgid "delete"
-msgstr "slet"
-
-#: js/share.js:297
-msgid "share"
-msgstr "del"
-
-#: js/share.js:322 js/share.js:484
-msgid "Password protected"
-msgstr "Beskyttet med adgangskode"
-
-#: js/share.js:497
-msgid "Error unsetting expiration date"
-msgstr "Fejl ved fjernelse af udløbsdato"
-
-#: js/share.js:509
-msgid "Error setting expiration date"
-msgstr "Fejl under sætning af udløbsdato"
-
-#: lostpassword/index.php:26
-=======
 #: js/share.js:173
 msgid "Set expiration date"
 msgstr "Vælg udløbsdato"
@@ -443,7 +259,6 @@
 msgstr "Fejl under sætning af udløbsdato"
 
 #: lostpassword/controller.php:47
->>>>>>> d1c0f2a7
 msgid "ownCloud password reset"
 msgstr "Nulstil ownCloud kodeord"
 
@@ -526,31 +341,19 @@
 
 #: templates/installation.php:23 templates/installation.php:31
 msgid "Security Warning"
-<<<<<<< HEAD
-msgstr ""
-=======
 msgstr "Sikkerhedsadvarsel"
->>>>>>> d1c0f2a7
 
 #: templates/installation.php:24
 msgid ""
 "No secure random number generator is available, please enable the PHP "
 "OpenSSL extension."
-<<<<<<< HEAD
-msgstr ""
-=======
 msgstr "Ingen sikker tilfældighedsgenerator til tal er tilgængelig. Aktiver venligst OpenSSL udvidelsen."
->>>>>>> d1c0f2a7
 
 #: templates/installation.php:26
 msgid ""
 "Without a secure random number generator an attacker may be able to predict "
 "password reset tokens and take over your account."
-<<<<<<< HEAD
-msgstr ""
-=======
 msgstr "Uden en sikker tilfældighedsgenerator til tal kan en angriber måske gætte dit gendan kodeord og overtage din konto"
->>>>>>> d1c0f2a7
 
 #: templates/installation.php:32
 msgid ""
@@ -559,11 +362,7 @@
 "strongly suggest that you configure your webserver in a way that the data "
 "directory is no longer accessible or you move the data directory outside the"
 " webserver document root."
-<<<<<<< HEAD
-msgstr ""
-=======
 msgstr "Din data mappe og dine filer er muligvis tilgængelige fra internettet. .htaccess filen som ownCloud leverer virker ikke. Vi anbefaler på det kraftigste at du konfigurerer din webserver på en måske så data mappen ikke  længere er tilgængelig eller at du flytter data mappen uden for webserverens dokument rod.  "
->>>>>>> d1c0f2a7
 
 #: templates/installation.php:36
 msgid "Create an <strong>admin account</strong>"
@@ -610,13 +409,6 @@
 msgid "Finish setup"
 msgstr "Afslut opsætning"
 
-<<<<<<< HEAD
-#: templates/layout.guest.php:38
-msgid "web services under your control"
-msgstr "Webtjenester under din kontrol"
-
-#: templates/layout.user.php:34
-=======
 #: templates/layout.guest.php:15 templates/layout.user.php:16
 msgid "Sunday"
 msgstr "Søndag"
@@ -698,25 +490,11 @@
 msgstr "Webtjenester under din kontrol"
 
 #: templates/layout.user.php:44
->>>>>>> d1c0f2a7
 msgid "Log out"
 msgstr "Log ud"
 
 #: templates/login.php:8
 msgid "Automatic logon rejected!"
-<<<<<<< HEAD
-msgstr ""
-
-#: templates/login.php:9
-msgid ""
-"If you did not change your password recently, your account may be "
-"compromised!"
-msgstr ""
-
-#: templates/login.php:10
-msgid "Please change your password to secure your account again."
-msgstr ""
-=======
 msgstr "Automatisk login afvist!"
 
 #: templates/login.php:9
@@ -728,7 +506,6 @@
 #: templates/login.php:10
 msgid "Please change your password to secure your account again."
 msgstr "Skift adgangskode for at sikre din konto igen."
->>>>>>> d1c0f2a7
 
 #: templates/login.php:15
 msgid "Lost your password?"
@@ -756,26 +533,14 @@
 
 #: templates/verify.php:5
 msgid "Security Warning!"
-<<<<<<< HEAD
-msgstr ""
-=======
 msgstr "Sikkerhedsadvarsel!"
->>>>>>> d1c0f2a7
 
 #: templates/verify.php:6
 msgid ""
 "Please verify your password. <br/>For security reasons you may be "
 "occasionally asked to enter your password again."
-<<<<<<< HEAD
-msgstr ""
+msgstr "Verificer din adgangskode.<br/>Af sikkerhedsårsager kan du lejlighedsvist blive bedt om at indtaste din adgangskode igen."
 
 #: templates/verify.php:16
 msgid "Verify"
-msgstr ""
-=======
-msgstr "Verificer din adgangskode.<br/>Af sikkerhedsårsager kan du lejlighedsvist blive bedt om at indtaste din adgangskode igen."
-
-#: templates/verify.php:16
-msgid "Verify"
-msgstr "Verificer"
->>>>>>> d1c0f2a7
+msgstr "Verificer"