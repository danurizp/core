--- conflicted
+++ resolved
@@ -7,13 +7,8 @@
 msgstr ""
 "Project-Id-Version: ownCloud\n"
 "Report-Msgid-Bugs-To: http://bugs.owncloud.org/\n"
-<<<<<<< HEAD
-"POT-Creation-Date: 2013-04-18 02:04+0200\n"
-"PO-Revision-Date: 2013-04-18 00:04+0000\n"
-=======
 "POT-Creation-Date: 2013-04-28 01:57+0200\n"
 "PO-Revision-Date: 2013-04-27 23:57+0000\n"
->>>>>>> 4ab36142
 "Last-Translator: I Robot <owncloud-bot@tmit.eu>\n"
 "Language-Team: Czech (Czech Republic) (http://www.transifex.com/projects/p/owncloud/language/cs_CZ/)\n"
 "MIME-Version: 1.0\n"
@@ -118,72 +113,72 @@
 msgid "%s set the database host."
 msgstr "Zadejte název počítače s databází %s."
 
-#: setup.php:132 setup.php:324 setup.php:369
+#: setup.php:132 setup.php:325 setup.php:370
 msgid "PostgreSQL username and/or password not valid"
 msgstr "Uživatelské jméno, či heslo PostgreSQL není platné"
 
-#: setup.php:133 setup.php:156 setup.php:233
+#: setup.php:133 setup.php:156 setup.php:234
 msgid "You need to enter either an existing account or the administrator."
 msgstr "Musíte zadat existující účet, či správce."
 
-#: setup.php:155 setup.php:457 setup.php:524
+#: setup.php:155 setup.php:458 setup.php:525
 msgid "Oracle username and/or password not valid"
 msgstr "Uživatelské jméno, či heslo Oracle není platné"
 
-#: setup.php:232
+#: setup.php:233
 msgid "MySQL username and/or password not valid"
 msgstr "Uživatelské jméno, či heslo MySQL není platné"
 
-#: setup.php:286 setup.php:390 setup.php:399 setup.php:417 setup.php:427
-#: setup.php:436 setup.php:465 setup.php:531 setup.php:557 setup.php:564
-#: setup.php:575 setup.php:582 setup.php:591 setup.php:599 setup.php:608
-#: setup.php:614
+#: setup.php:287 setup.php:391 setup.php:400 setup.php:418 setup.php:428
+#: setup.php:437 setup.php:466 setup.php:532 setup.php:558 setup.php:565
+#: setup.php:576 setup.php:583 setup.php:592 setup.php:600 setup.php:609
+#: setup.php:615
 #, php-format
 msgid "DB Error: \"%s\""
 msgstr "Chyba DB: \"%s\""
 
-#: setup.php:287 setup.php:391 setup.php:400 setup.php:418 setup.php:428
-#: setup.php:437 setup.php:466 setup.php:532 setup.php:558 setup.php:565
-#: setup.php:576 setup.php:592 setup.php:600 setup.php:609
+#: setup.php:288 setup.php:392 setup.php:401 setup.php:419 setup.php:429
+#: setup.php:438 setup.php:467 setup.php:533 setup.php:559 setup.php:566
+#: setup.php:577 setup.php:593 setup.php:601 setup.php:610
 #, php-format
 msgid "Offending command was: \"%s\""
 msgstr "Podezřelý příkaz byl: \"%s\""
 
-#: setup.php:303
+#: setup.php:304
 #, php-format
 msgid "MySQL user '%s'@'localhost' exists already."
 msgstr "Uživatel '%s'@'localhost' již v MySQL existuje."
 
-#: setup.php:304
+#: setup.php:305
 msgid "Drop this user from MySQL"
 msgstr "Zahodit uživatele z MySQL"
 
-#: setup.php:309
+#: setup.php:310
 #, php-format
 msgid "MySQL user '%s'@'%%' already exists"
 msgstr "Uživatel '%s'@'%%' již v MySQL existuje"
 
-#: setup.php:310
+#: setup.php:311
 msgid "Drop this user from MySQL."
 msgstr "Zahodit uživatele z MySQL."
 
-#: setup.php:583 setup.php:615
+#: setup.php:584 setup.php:616
 #, php-format
 msgid "Offending command was: \"%s\", name: %s, password: %s"
 msgstr "Podezřelý příkaz byl: \"%s\", jméno: %s, heslo: %s"
 
-#: setup.php:635
+#: setup.php:636
 #, php-format
 msgid "MS SQL username and/or password not valid: %s"
 msgstr "Uživatelské jméno, či heslo MSSQL není platné: %s"
 
-#: setup.php:853
+#: setup.php:858
 msgid ""
 "Your web server is not yet properly setup to allow files synchronization "
 "because the WebDAV interface seems to be broken."
 msgstr "Váš webový server není správně nastaven pro umožnění synchronizace, protože rozhraní WebDAV je rozbité."
 
-#: setup.php:854
+#: setup.php:859
 #, php-format
 msgid "Please double check the <a href='%s'>installation guides</a>."
 msgstr "Zkonzultujte, prosím, <a href='%s'>průvodce instalací</a>."
